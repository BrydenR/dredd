--- conflicted
+++ resolved
@@ -11,17 +11,6 @@
 blueprintAstToRuntime = require './blueprint-ast-to-runtime'
 configureReporters = require './configure-reporters'
 
-<<<<<<< HEAD
-=======
-options =
-  'dry-run': ['d', 'Run without performing tests.']
-  silent: ['s', 'Suppress all command line output']
-  reporter: ['r', 'Output additional report format. Options: junit', 'string']
-  output: ['o', 'Specifies output file when using additional reporter', 'file']
-  debug: [null, 'Display debug information']
-  sorted: [null, 'Sort transactions by action']
-
->>>>>>> 5b3fdc99
 class Dredd
   constructor: (config) ->
     @callback = null
@@ -104,6 +93,7 @@
         color: true
         level: 'info'
         timestamp: false
+        sorted: false
 
     #normalize options and config
     for own key, value of config
@@ -163,7 +153,7 @@
       transaction['configuration'] = config
       transactionsWithConfiguration.push transaction
 
-    return if configuration.options['sorted']
+    return if config.options['sorted']
       sortTransactions(transactionsWithConfiguration)
     else
       transactionsWithConfiguration
