--- conflicted
+++ resolved
@@ -151,22 +151,12 @@
       configuration.emitter.emit 'test skip', test
       transaction.skip = true
       return callback()
-<<<<<<< HEAD
-    else if transaction.fail
-      # manually set to fail a test in hooks
-      transaction.test = test
-      transaction.test.status = 'fail'
-      transaction.test.message = "Failed in before hook: #{transaction.fail}"
-      transaction.test.failedIn = 'executeTransasction'
-      configuration.emitter.emit 'test fail', test
-=======
     else if configuration.options.only.length > 0 and not (transaction.name in configuration.options.only)
       configuration.emitter.emit 'test skip', test
       return callback()
     else if transaction.skip
       # manually set to skip a test
       configuration.emitter.emit 'test skip', test
->>>>>>> 235d1695
       return callback()
     else
       buffer = ""
@@ -200,15 +190,6 @@
 
             if isValid
               test.status = "pass"
-<<<<<<< HEAD
-              test.title = transaction.id
-              test.actual = real
-              test.expected = transaction.expected
-              test.request = transaction.request
-              transaction.test = test
-              return callback()
-=======
->>>>>>> 235d1695
             else
               test.status = "fail"
 
@@ -221,20 +202,6 @@
               for resultKey, data of result
                 if resultKey isnt 'version'
                   for entityResult in data['results']
-<<<<<<< HEAD
-                    message += entity + ": " + entityResult['message'] + "\n"
-
-                test.status = "fail"
-                test.title = transaction.id
-                test.message = message
-                test.actual = real
-                test.expected = transaction.expected
-                test.request = transaction.request
-                test.start = test.start
-                test.results = result
-                transaction.test = test
-                return callback()
-=======
                     message += resultKey + ": " + entityResult['message'] + "\n"
 
               test.message = message
@@ -246,7 +213,6 @@
                 configuration.emitter.emit 'test fail', test
 
               return callback()
->>>>>>> 235d1695
 
       transport = if transaction.protocol is 'https:' then https else http
       if transaction.request['body'] and @isMultipart requestOptions
