--- conflicted
+++ resolved
@@ -51,25 +51,18 @@
       packageConfig['version'] + \
       " ("+ system + ")"
 
-<<<<<<< HEAD
-
-  if configuration.options.header.length > 0
-    for header in configuration.options.header
-        splitHeader = header.split(':')
-        flatHeaders[splitHeader[0]] = splitHeader[1]
-=======
   # Add length of body if no Content-Length present
   caseInsensitiveMap = {}
   for key, value of flatHeaders
     caseInsensitiveMap[key.toLowerCase()] = key
-  
+
   if caseInsensitiveMap['content-length'] == undefined and request['body'] != ''
     flatHeaders['Content-Length'] = request['body'].length
 
-  if configuration.request?.headers?
-    for header, value of configuration['request']['headers']
-      flatHeaders[header] = value
->>>>>>> 8adbe924
+  if configuration.options.header.length > 0
+    for header in configuration.options.header
+      splitHeader = header.split(':')
+      flatHeaders[splitHeader[0]] = splitHeader[1]
 
   options =
     host: parsedUrl['hostname']
@@ -107,11 +100,7 @@
         buffer = buffer + chunk
 
       req.on 'error', (error) ->
-<<<<<<< HEAD
         configuration.emitter.emit 'test error', test if error
-=======
-        return callback error, req, res
->>>>>>> 8adbe924
 
       res.on 'end', () ->
         real =
@@ -126,7 +115,6 @@
           statusCode: response['status']
 
         gavel.isValid real, expected, 'response', (error, isValid) ->
-<<<<<<< HEAD
           configuration.emitter.emit 'test error', test if error
 
           if isValid
@@ -135,26 +123,10 @@
             test.expected = prettify expected
             test.request = options
             configuration.emitter.emit 'test pass', test
-            return callback()
+            return callback(null, req, res)
           else
             gavel.validate real, expected, 'response', (error, result) ->
               configuration.emitter.emit 'test error', test if error
-
-=======
-          return callback error, req, res if error
-
-          if isValid
-            test =
-              status: "pass",
-              title: options['method'] + ' ' + options['path']
-              message: description
-            configuration.reporter.addTest test, (error) ->
-              return callback error, req, res if error
-            return callback(undefined, req, res)
-          else
-            gavel.validate real, expected, 'response', (error, result) ->
-              return callback(error, req, res) if error
->>>>>>> 8adbe924
               message = ''
               for entity, data of result
                 for entityResult in data['results']
@@ -166,15 +138,9 @@
                 actual: prettify real
                 expected: prettify expected
                 request: options
-<<<<<<< HEAD
                 start: test.start
               configuration.emitter.emit 'test fail', test
               return callback()
-=======
-              configuration.reporter.addTest test, (error) ->
-                return callback error, req, res if error
-              return callback(undefined, req, res)
->>>>>>> 8adbe924
 
     if configuration.server.startsWith 'https'
       req = https.request options, handleRequest
