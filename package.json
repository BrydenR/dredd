{
  "name": "dredd",
  "version": "0.1.2",
  "description": "API Blueprint testing tool",
  "main": "lib/dredd.js",
  "bin": {
    "dredd": "bin/dredd"
  },
  "scripts": {
    "test": "scripts/test",
    "prepublish": "scripts/prepublish"
  },
  "repository": {
    "type": "git",
    "url": "https://github.com/apiaryio/npm-boilerplate"
  },
  "dependencies": {
<<<<<<< HEAD
    "gavel": "~0.2.2",
    "commander": "~2.0.0",
=======
    "gavel": "~0.2.0",
    "winston": "~0.7.2",
>>>>>>> 99164287
    "protagonist": "~0.5.0",
    "uri-template": "~0.4.1",
    "async": "~0.2.9",
    "cli": "~0.4.5"
  },
  "devDependencies": {
    "coffee-script": "1.6.3",
    "mocha": "1.13.0",
    "chai": "1.7.1",
    "coffee-coverage": "0.1.4",
    "jscoverage": "0.3.8",
    "coveralls": "2.2.0",
    "mocha-lcov-reporter": "0.0.1",
    "codo": "1.7.0",
    "sinon": "~1.7.3",
    "proxyquire": "~0.5.1",
    "nock": "~0.22.1"
  },
  "keywords": [
    "api",
    "test",
    "testing",
    "documenation",
    "integration",
    "acceptance"
  ],
  "author": "Adam Kliment <adam@apiary.io>",
  "contributors": [
    {
      "name": "Evan Cordell",
      "email": "cordell.evan@gmail.com"
    }
  ],
  "license": "MIT"
}<|MERGE_RESOLUTION|>--- conflicted
+++ resolved
@@ -15,13 +15,9 @@
     "url": "https://github.com/apiaryio/npm-boilerplate"
   },
   "dependencies": {
-<<<<<<< HEAD
     "gavel": "~0.2.2",
     "commander": "~2.0.0",
-=======
-    "gavel": "~0.2.0",
     "winston": "~0.7.2",
->>>>>>> 99164287
     "protagonist": "~0.5.0",
     "uri-template": "~0.4.1",
     "async": "~0.2.9",
