--- conflicted
+++ resolved
@@ -561,12 +561,5 @@
 
     it 'should execute the runtime', (done) ->
       dredd.run (error) ->
-<<<<<<< HEAD
-        assert.ok blueprintAstToRuntimeStub.called
-        done()
-=======
         assert.ok dredd.runner.executeTransaction.called
-        done()
-
-
->>>>>>> 8b4d6e51
+        done()