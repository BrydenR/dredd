{assert} = require 'chai'

validateParameters = require '../../src/validate-parameters'

describe 'validateParameters', () ->

  it 'should return an object', () ->
    params =
      name:
        description: 'Machine name'
        type: 'string'
        required: true
        example: 'waldo'
        default: ''
        values: []

    result = validateParameters params
    assert.isObject result

<<<<<<< HEAD
=======
  describe 'when type is string and example is a parseable float', () ->
    it 'should set descriptive error', () ->
      params =
        name:
          description: 'Machine name'
          type: 'string'
          required: true
          example: '1.1'
          default: ''
          values: []

      result = validateParameters params
      message = result['errors'][0]
      assert.include message, 'name'
      assert.include message, 'string'

  # Based on bug report:
  # https://github.com/apiaryio/dredd/issues/106
  describe 'when type is string and example is a string but starting with a number', () ->
    it 'should set no error', () ->
      params =
        name:
          description: 'Machine name'
          type: 'string'
          required: true
          example: '6f7c1245'
          default: ''
          values: []

      result = validateParameters params
      assert.equal result['errors'].length, 0

  # based on tully's comment
  describe 'when type is string and example is "666"', () ->
    it 'should set descriptive error', () ->
      params =
        name:
          description: 'Machine name'
          type: 'string'
          required: true
          example: '666'
          default: ''
          values: []

      result = validateParameters params
      message = result['errors'][0]
      assert.include message, 'name'
      assert.include message, 'string'

>>>>>>> dabc9396
  describe 'when type is string and example is a not a parseable float', () ->
    it 'should set no error', () ->
      params =
        name:
          description: 'Machine name'
          type: 'string'
          required: true
          example: 'waldo'
          default: ''
          values: []

      result = validateParameters params
      assert.equal result['errors'].length, 0

  describe 'when type is number and example is a string', () ->
    it 'should set descriptive error', () ->
      params =
        name:
          description: 'Machine name'
          type: 'number'
          required: true
          example: 'waldo'
          default: ''
          values: []

      result = validateParameters params
      message = result['errors'][0]
      assert.include message, 'name'
      assert.include message, 'number'

  describe 'when type is number and example is a parseable float', () ->
    it 'should set no error', () ->
      params =
        name:
          description: 'Machine name'
          type: 'number'
          required: true
          example: '1.1'
          default: ''
          values: []

      result = validateParameters params
      assert.equal result['errors'].length, 0

  describe 'when enum values are defined and example value is not one of enum values', () ->
    it 'should set descirptive error', () ->
      params =
        name:
          description: 'Machine name'
          type: 'string'
          required: true
          example: 'D'
          default: ''
          values: [
            { "value": "A" },
            { "value": "B" },
            { "value": "C" }
          ]

      result = validateParameters params
      message = result['errors'][0]
      assert.include message, 'name'
      assert.include message, 'enum'

  describe 'when enum values are defined and example value is one of enum values', () ->
    it 'should set no errors', () ->
      params =
        name:
          description: 'Machine name'
          type: 'string'
          required: true
          example: 'A'
          default: ''
          values: [
            { "value": "A" },
            { "value": "B" },
            { "value": "C" }
          ]

      result = validateParameters params
      assert.equal result['errors'].length, 0

  describe 'when type is boolean and example value is not parseable bool', () ->
    it 'should set descirptive error', () ->
      params =
        name:
          description: 'Machine name'
          type: 'boolean'
          required: true
          example: 'booboo'
          default: ''
          values: []

      result = validateParameters params
      message = result['errors'][0]
      assert.include message, 'name'
      assert.include message, 'boolean'

  describe 'when type is boolean and example value is a parseable bool', () ->
    it 'should set no error', () ->
      params =
        name:
          description: 'Machine name'
          type: 'boolean'
          required: true
          example: 'true'
          default: ''
          values: []

      result = validateParameters params
      assert.equal result['errors'].length, 0

  describe 'when parameter is reqired example value is empty', () ->
    it 'should set descirptive error', () ->
      params =
        name:
          description: 'Machine name'
          type: 'string'
          required: true
          example: ''
          default: ''
          values: []

      result = validateParameters params
      message = result['errors'][0]
      assert.include message, 'name'
      assert.include message, 'Required'<|MERGE_RESOLUTION|>--- conflicted
+++ resolved
@@ -17,10 +17,8 @@
     result = validateParameters params
     assert.isObject result
 
-<<<<<<< HEAD
-=======
   describe 'when type is string and example is a parseable float', () ->
-    it 'should set descriptive error', () ->
+    it 'should set no error', () ->
       params =
         name:
           description: 'Machine name'
@@ -32,8 +30,7 @@
 
       result = validateParameters params
       message = result['errors'][0]
-      assert.include message, 'name'
-      assert.include message, 'string'
+      assert.equal result['errors'].length, 0
 
   # Based on bug report:
   # https://github.com/apiaryio/dredd/issues/106
@@ -49,26 +46,7 @@
           values: []
 
       result = validateParameters params
-      assert.equal result['errors'].length, 0
 
-  # based on tully's comment
-  describe 'when type is string and example is "666"', () ->
-    it 'should set descriptive error', () ->
-      params =
-        name:
-          description: 'Machine name'
-          type: 'string'
-          required: true
-          example: '666'
-          default: ''
-          values: []
-
-      result = validateParameters params
-      message = result['errors'][0]
-      assert.include message, 'name'
-      assert.include message, 'string'
-
->>>>>>> dabc9396
   describe 'when type is string and example is a not a parseable float', () ->
     it 'should set no error', () ->
       params =
