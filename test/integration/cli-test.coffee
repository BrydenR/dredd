{assert} = require('chai')
{exec} = require('child_process')
express = require 'express'



PORT = '3333'
CMD_PREFIX = ''

stderr = ''
stdout = ''
exitStatus = null
requests = []

execCommand = (cmd, callback) ->
  stderr = ''
  stdout = ''
  exitStatus = null

  cli = exec CMD_PREFIX + cmd, (error, out, err) -> 
    stdout = out
    stderr = err

    if error
      exitStatus = error.code

  exitEventName = if process.version.split('.')[1] is '6' then 'exit' else 'close'
  
  cli.on exitEventName, (code) -> 
    exitStatus = code if exitStatus == null and code != undefined
    callback()
  

describe "Command line interface", () ->

<<<<<<< HEAD
  describe "Arguments with existing blueprint and responding server", () ->
    describe "when executing the command and the server is responding as specified in the blueprint", () ->
      stderr = ''
      stdout = ''
      exitStatus = null
      requests = []

=======
  describe "When blueprint file not found", (done) ->
    before (done) ->
      cmd = "./bin/dredd ./test/fixtures/nonexistent_path.md http://localhost:#{PORT}"
      
      execCommand cmd, done
      
    it 'should exit with status 1', () ->
      assert.equal exitStatus, 1

    it 'should print error message to stderr', () ->
      assert.include stderr, 'Error: ENOENT, open'

  describe "Arguments with existing bleurpint and responding server", () ->    
    describe "when executing the command and the server is responding as specified in the blueprint", () ->
    
>>>>>>> 8adbe924
      before (done) ->
        cmd = "./bin/dredd ./test/fixtures/single_get.md http://localhost:#{PORT}"

        app = express()

        app.get '/machines', (req, res) ->
          res.setHeader 'Content-Type', 'application/json'
          machine =
            type: 'bulldozer'
            name: 'willy'
          response = [machine]
          res.send 200, response
<<<<<<< HEAD

        server = app.listen PORT, () ->
          cli = exec CMD_PREFIX + cmd, (error, out, err) ->
            cli = exec cmd, (error, out, err) ->
            stdout = out
            stderr = err

            if error
              exitStatus = error.code

          eventName = if process.version.split('.')[1] is '6' then 'exit' else 'close'

          cli.on eventName, (code) ->
            exitStatus = code if exitStatus == null and code != undefined
=======
        
        server = app.listen PORT, () ->          
          execCommand cmd, () ->
>>>>>>> 8adbe924
            server.close()

        server.on 'close', done

      it 'exit status should be 0', () ->
        assert.equal exitStatus, 0

    describe "when executing the command and the server is sending different response", () ->
      before (done) ->
        cmd = "./bin/dredd ./test/fixtures/single_get.md http://localhost:#{PORT}"

        app = express()

        app.get '/machines', (req, res) ->
          res.setHeader 'Content-Type', 'application/json'
          machine =
            kind: 'bulldozer'
            imatriculation: 'willy'
          response = [machine]
          res.send 201, response
<<<<<<< HEAD

        server = app.listen PORT, () ->
          cli = exec CMD_PREFIX + cmd, (error, out, err) ->
            cli = exec cmd, (error, out, err) ->
            stdout = out
            stderr = err

            if error
              exitStatus = error.code

          eventName = if process.version.split('.')[1] is '6' then 'exit' else 'close'

          cli.on eventName, (code) ->
            exitStatus = code if exitStatus == null and code != undefined

=======
        
        server = app.listen PORT, () ->
          execCommand cmd, () ->
>>>>>>> 8adbe924
            server.close()

        server.on 'close', done

      it 'exit status should be 1', () ->
        assert.equal exitStatus, 1<|MERGE_RESOLUTION|>--- conflicted
+++ resolved
@@ -17,7 +17,7 @@
   stdout = ''
   exitStatus = null
 
-  cli = exec CMD_PREFIX + cmd, (error, out, err) -> 
+  cli = exec CMD_PREFIX + cmd, (error, out, err) ->
     stdout = out
     stderr = err
 
@@ -25,39 +25,29 @@
       exitStatus = error.code
 
   exitEventName = if process.version.split('.')[1] is '6' then 'exit' else 'close'
-  
-  cli.on exitEventName, (code) -> 
+
+  cli.on exitEventName, (code) ->
     exitStatus = code if exitStatus == null and code != undefined
     callback()
-  
+
 
 describe "Command line interface", () ->
 
-<<<<<<< HEAD
-  describe "Arguments with existing blueprint and responding server", () ->
-    describe "when executing the command and the server is responding as specified in the blueprint", () ->
-      stderr = ''
-      stdout = ''
-      exitStatus = null
-      requests = []
-
-=======
   describe "When blueprint file not found", (done) ->
     before (done) ->
       cmd = "./bin/dredd ./test/fixtures/nonexistent_path.md http://localhost:#{PORT}"
-      
+
       execCommand cmd, done
-      
+
     it 'should exit with status 1', () ->
       assert.equal exitStatus, 1
 
     it 'should print error message to stderr', () ->
       assert.include stderr, 'Error: ENOENT, open'
 
-  describe "Arguments with existing bleurpint and responding server", () ->    
+  describe "Arguments with existing bleuprint and responding server", () ->
     describe "when executing the command and the server is responding as specified in the blueprint", () ->
-    
->>>>>>> 8adbe924
+
       before (done) ->
         cmd = "./bin/dredd ./test/fixtures/single_get.md http://localhost:#{PORT}"
 
@@ -70,26 +60,9 @@
             name: 'willy'
           response = [machine]
           res.send 200, response
-<<<<<<< HEAD
 
         server = app.listen PORT, () ->
-          cli = exec CMD_PREFIX + cmd, (error, out, err) ->
-            cli = exec cmd, (error, out, err) ->
-            stdout = out
-            stderr = err
-
-            if error
-              exitStatus = error.code
-
-          eventName = if process.version.split('.')[1] is '6' then 'exit' else 'close'
-
-          cli.on eventName, (code) ->
-            exitStatus = code if exitStatus == null and code != undefined
-=======
-        
-        server = app.listen PORT, () ->          
           execCommand cmd, () ->
->>>>>>> 8adbe924
             server.close()
 
         server.on 'close', done
@@ -110,27 +83,9 @@
             imatriculation: 'willy'
           response = [machine]
           res.send 201, response
-<<<<<<< HEAD
 
         server = app.listen PORT, () ->
-          cli = exec CMD_PREFIX + cmd, (error, out, err) ->
-            cli = exec cmd, (error, out, err) ->
-            stdout = out
-            stderr = err
-
-            if error
-              exitStatus = error.code
-
-          eventName = if process.version.split('.')[1] is '6' then 'exit' else 'close'
-
-          cli.on eventName, (code) ->
-            exitStatus = code if exitStatus == null and code != undefined
-
-=======
-        
-        server = app.listen PORT, () ->
           execCommand cmd, () ->
->>>>>>> 8adbe924
             server.close()
 
         server.on 'close', done
