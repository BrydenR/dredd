{assert} = require('chai')
{exec} = require('child_process')
express = require 'express'
clone = require 'clone'
bodyParser = require 'body-parser'
fs = require 'fs'

PORT = 8887
CMD_PREFIX = ''

stderr = ''
stdout = ''
exitStatus = null
requests = []

execCommand = (cmd, options = {}, callback) ->
  stderr = ''
  stdout = ''
  exitStatus = null

  if typeof options is 'function'
    callback = options
    options = undefined

  cli = exec CMD_PREFIX + cmd, options, (error, out, err) ->
    stdout = out
    stderr = err

    if error
      exitStatus = error.code

  cli.on 'close', (code) ->
    exitStatus = code if exitStatus == null and code != undefined
    callback(undefined, stdout, stderr, exitStatus)


describe "Command line interface", () ->

  describe "When blueprint file not found", ->
    before (done) ->
      cmd = "./bin/dredd ./test/fixtures/nonexistent_path.md http://localhost:#{PORT}"

      execCommand cmd, done

    it 'should exit with status 1', () ->
      assert.equal exitStatus, 1

    it 'should print error message to stderr', () ->
      assert.include stderr, 'not found'


  describe "When blueprint file should be loaded from 'http(s)://...' url", ->
    server = null
    loadedFromServer = null
    connectedToServer = null
    notFound = null
    fileFound = null

    errorCmd = "./bin/dredd http://localhost:#{PORT+1}/connection-error.apib http://localhost:#{PORT+1}"
    wrongCmd = "./bin/dredd http://localhost:#{PORT}/not-found.apib http://localhost:#{PORT}"
    goodCmd = "./bin/dredd http://localhost:#{PORT}/file.apib http://localhost:#{PORT}"

    afterEach ->
      connectedToServer = null

    before (done) ->
      app = express()

      app.use (req, res, next) ->
        connectedToServer = true
        next()

      app.get '/', (req, res) ->
        res.sendStatus 404

      app.get '/file.apib', (req, res) ->
        fileFound = true
        res.type('text')
        stream = fs.createReadStream './test/fixtures/single-get.apib'
        stream.pipe res

      app.get '/machines', (req, res) ->
        res.setHeader 'Content-Type', 'application/json'
        machine =
          type: 'bulldozer'
          name: 'willy'
        response = [machine]
        res.status(200).send response

      app.get '/not-found.apib', (req, res) ->
        notFound = true
        res.status(404).end()

      server = app.listen PORT, ->
        done()

    after (done) ->
      server.close ->
        app = null
        server = null
        done()

    describe 'and I try to load a file from bad hostname at all', ->
      before (done) ->
        execCommand errorCmd, ->
          done()

      after ->
        connectedToServer = null

      it 'should not send a GET to the server', ->
        assert.isNull connectedToServer

      it 'should exit with status 1', ->
        assert.equal exitStatus, 1

      it 'should print error message to stderr', ->
        assert.include stderr, 'Error when loading file from URL'
        assert.include stderr, 'Is the provided URL correct?'
        assert.include stderr, 'connection-error.apib'

    describe 'and I try to load a file that does not exist from an existing server', ->
      before (done) ->
        execCommand wrongCmd, ->
          done()

      after ->
        connectedToServer = null

      it 'should connect to the right server', ->
        assert.isTrue connectedToServer

      it 'should send a GET to server at wrong URL', ->
        assert.isTrue notFound

      it 'should exit with status 1', ->
        assert.equal exitStatus, 1

      it 'should print error message to stderr', ->
        assert.include stderr, 'Unable to load file from URL'
        assert.include stderr, 'responded with status code 404'
        assert.include stderr, 'not-found.apib'

    describe 'and I try to load a file that actually is there', ->
      before (done) ->
        execCommand goodCmd, ->
          done()

      it 'should send a GET to the right server', ->
        assert.isTrue connectedToServer

      it 'should send a GET to server at good URL', ->
        assert.isTrue fileFound

      it 'should exit with status 0', ->
        assert.equal exitStatus, 0


  describe "Arguments with existing blueprint and responding server", () ->
    describe "when executing the command and the server is responding as specified in the blueprint", () ->

      before (done) ->
        cmd = "./bin/dredd ./test/fixtures/single-get.apib http://localhost:#{PORT}"

        app = express()

        app.get '/machines', (req, res) ->
          res.setHeader 'Content-Type', 'application/json'
          machine =
            type: 'bulldozer'
            name: 'willy'
          response = [machine]
          res.status(200).send response

        server = app.listen PORT, () ->
          execCommand cmd, () ->
            server.close()

        server.on 'close', done

      it 'exit status should be 0', () ->
        assert.equal exitStatus, 0

    describe "when executing the command and the server is responding as specified in the blueprint, endpoint with path", () ->
      before (done) ->
        cmd = "./bin/dredd ./test/fixtures/single-get.apib http://localhost:#{PORT}/v2/"

        app = express()

        app.get '/v2/machines', (req, res) ->
          res.setHeader 'Content-Type', 'application/json'
          machine =
            type: 'bulldozer'
            name: 'willy'
          response = [machine]
          res.status(200).send response

        server = app.listen PORT, () ->
          execCommand cmd, () ->
            server.close()

        server.on 'close', done

      it 'exit status should be 0', () ->
        assert.equal exitStatus, 0

    describe "when executing the command and the server is sending different response", () ->
      before (done) ->
        cmd = "./bin/dredd ./test/fixtures/single-get.apib http://localhost:#{PORT}"

        app = express()

        app.get '/machines', (req, res) ->
          res.setHeader 'Content-Type', 'application/json'
          machine =
            kind: 'bulldozer'
            imatriculation: 'willy'
          response = [machine]
          res.status(201).send response

        server = app.listen PORT, () ->
          execCommand cmd, () ->
            server.close()

        server.on 'close', done

      it 'exit status should be 1', () ->
        assert.equal exitStatus, 1

    describe "when server is not running", () ->

      before (done) ->
        cmd = "./bin/dredd ./test/fixtures/apiary.apib http://localhost:#{PORT} --no-color"
        execCommand cmd, done

      it 'exit status should be 1', () ->
        assert.equal exitStatus, 1

      it 'should return a understandable message', () ->
        assert.include stdout, 'Error connecting'

      it 'should report error for all transactions', () ->
        occurences = (stdout.match(/Error connecting/g) || []).length
        assert.equal occurences, 5

      it 'should return stats', () ->
        assert.include stdout, '5 errors'

      #['ECONNRESET', 'ENOTFOUND', 'ESOCKETTIMEDOUT', 'ETIMEDOUT', 'ECONNREFUSED', 'EHOSTUNREACH', 'EPIPE']

  describe "when called with arguments", () ->
    describe "when using reporter -r apiary", () ->
      server = null
      server2 = null
      receivedRequest = null

      before (done) ->
        cmd = "./bin/dredd ./test/fixtures/single-get.apib http://localhost:#{PORT} --reporter apiary"

        apiary = express()
        app = express()

        apiary.use bodyParser.json(size:'5mb')

        apiary.post '/apis/*', (req, res) ->
          if req.body and req.url.indexOf('/tests/steps') > -1
            receivedRequest ?= clone(req.body)
          res.type('json')
          res.status(201).send
            _id: '1234_id'
            testRunId: '6789_testRunId'
            reportUrl: 'http://url.me/test/run/1234_id'

        apiary.all '*', (req, res) ->
          res.type 'json'
          res.send {}

        app.get '/machines', (req, res) ->
          res.setHeader 'Content-Type', 'application/json'
          machine =
            type: 'bulldozer'
            name: 'willy'
          response = [machine]
          res.status(200).send response

        server = app.listen PORT, () ->
          server2 = apiary.listen (PORT+1), ->
            env = clone process.env
            env['APIARY_API_URL'] = "http://127.0.0.1:#{PORT+1}"
            execCommand cmd, {env}, () ->
              server2.close ->
                server.close ->

        server.on 'close', done

      it 'should exit with status 0', ()->
        assert.equal exitStatus, 0

      it 'should print using the new reporter', ()->
        assert.include stdout, 'http://url.me/test/run/1234_id'

      it 'should print warning about missing APIARY_API_KEY', ()->
        assert.include stdout, 'Apiary reporter environment variable APIARY_API_KEY'

      it 'should send results from gavel', ()->
        assert.isObject receivedRequest
        assert.deepProperty receivedRequest, 'resultData.request'
        assert.deepProperty receivedRequest, 'resultData.realResponse'
        assert.deepProperty receivedRequest, 'resultData.expectedResponse'
        assert.deepProperty receivedRequest, 'resultData.result.body.validator'
        assert.deepProperty receivedRequest, 'resultData.result.headers.validator'
        assert.deepProperty receivedRequest, 'resultData.result.statusCode.validator'


    describe "when using reporter -r apiary with hooks.log used in hookfile", () ->
      server = null
      server2 = null
      receivedRequest = null
      receivedStep = null

      before (done) ->
        cmd = "./bin/dredd ./test/fixtures/single-get.apib http://localhost:#{PORT} --reporter apiary --hookfiles=./test/fixtures/hooks_log.coffee"
        stderr = stdout = ''

        apiary = express()
        app = express()

        apiary.use bodyParser.json(size:'5mb')

        apiary.patch '/apis/*', (req, res) ->
          if req.body and req.url.indexOf('/tests/run') > -1
            receivedRequest ?= clone(req.body)
          res.type('json').status(200).send
            _id: 'xyz_ABC_id'
            testRunId: '7890_testRunId'
            reportUrl: 'http://url.me/test/run/7890_id'

        apiary.post '/apis/*', (req, res) ->
          if req.body and req.url.indexOf('/tests/steps') > -1
            receivedStep ?= clone(req.body)
          res.type('json').status(201).send
            _id: 'xyz_ABC_id'
            testRunId: '7890_testRunId'
            reportUrl: 'http://url.me/test/run/7890_id'

        apiary.all '*', (req, res) ->
          res.type 'json'
          res.send {}

        app.get '/machines', (req, res) ->
          machine =
            type: 'bulldozer'
            name: 'willy'
          response = [machine]
          res.type('json').status(200).send response

        server = app.listen PORT, () ->
          server2 = apiary.listen (PORT+1), ->
            env = clone process.env
            env['APIARY_API_URL'] = "http://127.0.0.1:#{PORT+1}"
            execCommand cmd, {env}, () ->
              server2.close ->
                server.close ->

        server.once 'close', done

      it 'should exit with status 0', ()->
        assert.equal exitStatus, 0

      it 'should print log to console too (thanks to logger)', ()->
        # because --level=info is lower than --level=hook
        assert.include (stdout + stderr), 'using hooks.log to debug'

      it 'should use toString when using log in hooks too', ->
        assert.include (stdout + stderr), 'Error object!'

      it 'should send result stats in PATCH request to Apiary with logs', ()->
        assert.isObject receivedRequest
        assert.deepPropertyVal receivedRequest, 'status', 'passed'
        assert.deepProperty receivedRequest, 'endedAt'
        assert.deepProperty receivedRequest, 'logs'
        assert.isArray receivedRequest.logs
        assert.lengthOf receivedRequest.logs, 3
        assert.property receivedRequest.logs[0], 'timestamp'
        assert.include receivedRequest.logs[0].content, 'Error object!'
        assert.property receivedRequest.logs[1], 'timestamp'
        assert.deepPropertyVal receivedRequest.logs[1], 'content', 'true'
        assert.property receivedRequest.logs[2], 'timestamp'
        assert.deepPropertyVal receivedRequest.logs[2], 'content', 'using hooks.log to debug'
        assert.deepProperty receivedRequest, 'result.tests'
        assert.deepProperty receivedRequest, 'result.failures'
        assert.deepProperty receivedRequest, 'result.errors'
        assert.deepProperty receivedRequest, 'result.passes'
        assert.deepProperty receivedRequest, 'result.start'
        assert.deepProperty receivedRequest, 'result.end'

      it 'should send testStep with startedAt larger than before hook log timestamp', () ->
        assert.isObject receivedStep
        assert.isNumber receivedStep.startedAt
        assert.operator receivedStep.startedAt, '>=', receivedRequest.logs[0].timestamp
        assert.operator receivedStep.startedAt, '>=', receivedRequest.logs[1].timestamp

      it 'should send testStep with startedAt smaller than after hook log timestamp', () ->
        assert.isObject receivedStep
        assert.isNumber receivedStep.startedAt
        assert.operator receivedStep.startedAt, '<=', receivedRequest.logs[2].timestamp


    describe "when being in sandbox and while using reporter -r apiary with hooks.log used in hookfile", () ->
      server = null
      server2 = null
      receivedRequest = null
      receivedStep = null

      before (done) ->
        cmd = "./bin/dredd ./test/fixtures/single-get.apib http://localhost:#{PORT} --reporter apiary --level=info --sandbox --hookfiles=./test/fixtures/sandboxed_hooks_log.js"
        stderr = stdout = ''

        apiary = express()
        app = express()

        app.get '/machines', (req, res) ->
          machine =
            type: 'bulldozer'
            name: 'willy'
          response = [machine]
          res.type('json').status(200).send response

        apiary.use bodyParser.json(size:'5mb')

        apiary.patch '/apis/*', (req, res) ->
          if req.body and req.url.indexOf('/tests/run') > -1
            receivedRequest ?= clone(req.body)
          res.type('json').status(200).send
            _id: 'ABC_123_id'
            testRunId: '5555_my_testRunId'
            reportUrl: 'http://url.different.tld/test/run/abcd_id'

        apiary.post '/apis/*', (req, res) ->
          if req.body and req.url.indexOf('/tests/steps') > -1
            receivedStep ?= clone(req.body)
          res.type('json').status(201).send
            _id: 'ABC_123_id'
            testRunId: '5555_my_testRunId'
            reportUrl: 'http://url.different.tld/test/run/abcd_id'

        apiary.all '*', (req, res) ->
          res.type 'json'
          res.send {}

        server = app.listen PORT, () ->
          server2 = apiary.listen (PORT+1), ->
            env = clone process.env
            env['APIARY_API_URL'] = "http://127.0.0.1:#{PORT+1}"
            execCommand cmd, {env}, () ->
              server2.close ->
                server.close ->

        server.once 'close', done

      it 'should exit with status 0', ()->
        assert.equal exitStatus, 0

      it 'should not contain the logs from hooks in console output', ->
        # because we are running in sandboxed mode with higher --level
        assert.notInclude (stdout + stderr), 'using sandboxed hooks.log'
        assert.notInclude (stdout + stderr), 'shall not print'

      it 'should send result stats in PATCH request to Apiary with logs', ()->
        assert.isObject receivedRequest
        assert.deepPropertyVal receivedRequest, 'status', 'passed'
        assert.deepProperty receivedRequest, 'endedAt'
        assert.deepProperty receivedRequest, 'logs'
        assert.isArray receivedRequest.logs
        assert.lengthOf receivedRequest.logs, 2
        assert.property receivedRequest.logs[0], 'timestamp'
        assert.deepPropertyVal receivedRequest.logs[0], 'content', 'shall not print, but be present in logs'
        assert.property receivedRequest.logs[1], 'timestamp'
        assert.deepPropertyVal receivedRequest.logs[1], 'content', 'using sandboxed hooks.log'

      it 'should send testStep with startedAt larger than before hook log timestamp', () ->
        assert.isObject receivedStep
        assert.isNumber receivedStep.startedAt
        assert.operator receivedStep.startedAt, '>=', receivedRequest.logs[0].timestamp

      it 'should send testStep with startedAt smaller than after hook log timestamp', () ->
        assert.isObject receivedStep
        assert.isNumber receivedStep.startedAt
        assert.operator receivedStep.startedAt, '<=', receivedRequest.logs[1].timestamp


    describe "when using additional reporters with -r", () ->
      before (done) ->
        cmd = "./bin/dredd ./test/fixtures/single-get.apib http://localhost:#{PORT} -r nyan"

        app = express()

        app.get '/machines', (req, res) ->
          res.setHeader 'Content-Type', 'application/json'
          machine =
            type: 'bulldozer'
            name: 'willy'
          response = [machine]
          res.status(200).send response

        server = app.listen PORT, () ->
          execCommand cmd, () ->
            server.close()

        server.on 'close', done

      it 'should print using the new reporter', ()->
        # nyan cat ears should exist in stdout
        assert.ok stdout.indexOf('/\\_/\\') > -1


    describe 'when using an output path with -o', () ->
      before (done) ->
        cmd = "./bin/dredd ./test/fixtures/single-get.apib http://localhost:#{PORT} -r junit -o test_file_output.xml"

        app = express()

        app.get '/machines', (req, res) ->
          res.setHeader 'Content-Type', 'application/json'
          machine =
            type: 'bulldozer'
            name: 'willy'
          response = [machine]
          res.status(200).send response

        server = app.listen PORT, () ->
          execCommand cmd, () ->
            server.close()

        server.on 'close', done

      after () ->
        fs.unlinkSync process.cwd() + "/test_file_output.xml"

      it 'should write to the specified file', () ->
        assert.ok fs.existsSync process.cwd() + "/test_file_output.xml"


    describe "when adding additional headers with -h", () ->

      receivedRequest = {}

      before (done) ->
        cmd = "./bin/dredd ./test/fixtures/single-get.apib http://localhost:#{PORT} -h Accept:application/json"

        app = express()

        app.get '/machines', (req, res) ->
          receivedRequest = req
          res.setHeader 'Content-Type', 'application/json'
          machine =
            type: 'bulldozer'
            name: 'willy'
          response = [machine]
          res.status(200).send response

        server = app.listen PORT, () ->
          execCommand cmd, () ->
            server.close()

        server.on 'close', done

      it 'should have an additional header in the request', () ->
        assert.deepPropertyVal receivedRequest, 'headers.accept', 'application/json'


    describe "when adding basic auth credentials with -u", () ->

      receivedRequest = {}

      before (done) ->
        cmd = "./bin/dredd ./test/fixtures/single-get.apib http://localhost:#{PORT} -u username:password"

        app = express()

        app.get '/machines', (req, res) ->
          receivedRequest = req
          res.setHeader 'Content-Type', 'application/json'
          machine =
            type: 'bulldozer'
            name: 'willy'
          response = [machine]
          res.status(200).send response

        server = app.listen PORT, () ->
          execCommand cmd, () ->
            server.close()

        server.on 'close', done

      it 'should have an authorization header in the request', () ->
        assert.ok receivedRequest.headers.authorization

      it 'should contain a base64 encoded string of the username and password', () ->
        assert.ok receivedRequest.headers.authorization is 'Basic ' + new Buffer('username:password').toString('base64')


    describe "when sorting requests with -s", () ->
      before (done) ->
        cmd = "./bin/dredd ./test/fixtures/apiary.apib http://localhost:#{PORT} -s"

        app = express()

        app.get '/machines', (req, res) ->
          res.setHeader 'Content-Type', 'application/json'
          machine =
            type: 'bulldozer'
            name: 'willy'
          response = [machine]
          res.status(200).send response

        server = app.listen PORT, () ->
          execCommand cmd, () ->
            server.close()

        server.on 'close', done

      it 'should perform the POST, GET, PUT, DELETE in order', () ->
        assert.ok stdout.indexOf('POST') < stdout.indexOf('GET') < stdout.indexOf('PUT') < stdout.indexOf('DELETE')

    describe 'when displaying errors inline with -e', () ->

      before (done) ->
        cmd = "./bin/dredd ./test/fixtures/single-get.apib http://localhost:#{PORT} -e"

        app = express()

        app.get '/machines', (req, res) ->
          res.setHeader 'Content-Type', 'application/json'
          machine =
            kind: 'bulldozer'
            imatriculation: 'willy'
          response = [machine]
          res.status(201).send response

        server = app.listen PORT, () ->
          execCommand cmd, () ->
            server.close()

        server.on 'close', done

      it 'should display errors inline', () ->
        # when displayed inline, a single fail request only creates two "fail:" messages,
        # as opposed to the usual three
        count = stdout.split("fail").length - 2 #says fail in the epilogue
        assert.equal count, 2

    describe 'when showing details for all requests with -d', () ->
      before (done) ->
        cmd = "./bin/dredd ./test/fixtures/single-get.apib http://localhost:#{PORT} -d"

        app = express()

        app.get '/machines', (req, res) ->
          res.setHeader 'Content-Type', 'application/json'
          machine =
            type: 'bulldozer'
            name: 'willy'
          response = [machine]
          res.status(200).send response

        server = app.listen PORT, () ->
          execCommand cmd, () ->
            server.close()

        server.on 'close', done

      it 'should display details on passing tests', () ->
        # the request: block is not shown for passing tests normally
        assert.ok stdout.indexOf('request') > -1

    describe "when filtering request methods with -m", () ->

      describe 'when blocking a request', () ->

        receivedRequest = {}

        before (done) ->
          cmd = "./bin/dredd ./test/fixtures/single-get.apib http://localhost:#{PORT} -m POST"

          app = express()

          app.get '/machines', (req, res) ->
            receivedRequest = req
            res.setHeader 'Content-Type', 'application/json'
            machine =
              type: 'bulldozer'
              name: 'willy'
            response = [machine]
            res.status(200).send response

          server = app.listen PORT, () ->
            execCommand cmd, () ->
              server.close()

          server.on 'close', done

        it 'should not send the request request', () ->
          assert.deepEqual receivedRequest, {}

      describe 'when not blocking a request', () ->

        receivedRequest = {}

        before (done) ->
          cmd = "./bin/dredd ./test/fixtures/single-get.apib http://localhost:#{PORT} -m GET"

          app = express()

          app.get '/machines', (req, res) ->
            receivedRequest = req
            res.setHeader 'Content-Type', 'application/json'
            machine =
              type: 'bulldozer'
              name: 'willy'
            response = [machine]
            res.status(200).send response

          server = app.listen PORT, () ->
            execCommand cmd, () ->
              server.close()

          server.on 'close', done

        it 'should allow the request to go through', () ->
          assert.ok receivedRequest.headers

    describe "when filtering transaction to particular name with -x or --only", () ->

      machineHit = false
      messageHit = false
      before (done) ->
        cmd = "./bin/dredd ./test/fixtures/single-get.apib http://localhost:#{PORT} --path=./test/fixtures/multifile/*.apib --only=\"Message API > /message > GET\" --no-color"

        app = express()

        app.get '/machines', (req, res) ->
          machineHit = true
          res.setHeader 'Content-Type', 'application/json; charset=utf-8'
          machine =
            type: 'bulldozer'
            name: 'willy'
          response = [machine]
          res.status(200).send response

        app.get '/message', (req, res) ->
          messageHit = true
          res.setHeader 'Content-Type', 'text/plain; charset=utf-8'
          res.status(200).send "Hello World!\n"

        server = app.listen PORT, () ->
          execCommand cmd, () ->
            server.close()

        server.on 'close', done

      it 'should not send the request', () ->
        assert.isFalse machineHit

      it 'should notify skipping to the stdout', () ->
        assert.include stdout, 'skip: GET /machines'

      it 'should hit the only transaction', () ->
        assert.isTrue messageHit

      it 'exit status should be 0', () ->
        assert.equal exitStatus, 0

    describe 'when suppressing color with --no-color', () ->
      before (done) ->
        cmd = "./bin/dredd ./test/fixtures/single-get.apib http://localhost:#{PORT} --no-color"

        app = express()

        app.get '/machines', (req, res) ->
          res.setHeader 'Content-Type', 'application/json'
          machine =
            type: 'bulldozer'
            name: 'willy'
          response = [machine]
          res.status(200).send response

        server = app.listen PORT, () ->
          execCommand cmd, () ->
            server.close()

        server.on 'close', done

      it 'should print without colors', () ->
        # if colors are not on, there is no closing color code between
        # the "pass" and the ":"
        assert.include stdout, 'pass:'

    describe 'when suppressing color with --color false', () ->
      before (done) ->
        cmd = "./bin/dredd ./test/fixtures/single-get.apib http://localhost:#{PORT} --color false"

        app = express()

        app.get '/machines', (req, res) ->
          res.setHeader 'Content-Type', 'application/json'
          machine =
            type: 'bulldozer'
            name: 'willy'
          response = [machine]
          res.status(200).send response

        server = app.listen PORT, () ->
          execCommand cmd, () ->
            server.close()

        server.on 'close', done

      it 'should print without colors', () ->
        # if colors are not on, there is no closing color code between
        # the "pass" and the ":"
        assert.include stdout, 'pass:'

    describe 'when setting the log output level with -l', () ->
      before (done) ->
        cmd = "./bin/dredd ./test/fixtures/single-get.apib http://localhost:#{PORT} -l=error"

        app = express()

        app.get '/machines', (req, res) ->
          res.setHeader 'Content-Type', 'application/json'
          machine =
            type: 'bulldozer'
            name: 'willy'
          response = [machine]
          res.status(200).send response

        server = app.listen PORT, () ->
          execCommand cmd, () ->
            server.close()

        server.on 'close', done

      it 'should not display anything', () ->
        # at the "error" level, complete should not be shown
        assert.ok stdout.indexOf('complete') is -1

    describe 'when showing timestamps with -t', () ->
      before (done) ->
        cmd = "./bin/dredd ./test/fixtures/single-get.apib http://localhost:#{PORT} -t"

        app = express()

        app.get '/machines', (req, res) ->
          res.setHeader 'Content-Type', 'application/json'
          machine =
            type: 'bulldozer'
            name: 'willy'
          response = [machine]
          res.status(200).send response

        server = app.listen PORT, () ->
          execCommand cmd, () ->
            server.close()

        server.on 'close', done

      it 'should display timestamps', () ->
        # look for the prefix for cli output with timestamps
        assert.notEqual stdout.indexOf('Z -'), -1

  describe 'when loading hooks with --hookfiles', () ->

    receivedRequest = {}

    before (done) ->
      cmd = "./bin/dredd ./test/fixtures/single-get.apib http://localhost:#{PORT} --hookfiles=./test/fixtures/*_hooks.*"

      app = express()

      app.get '/machines', (req, res) ->
        receivedRequest = req
        res.setHeader 'Content-Type', 'application/json'
        machine =
          type: 'bulldozer'
          name: 'willy'
        response = [machine]
        res.status(200).send response

      server = app.listen PORT, () ->
        execCommand cmd, () ->
          server.close()

      server.on 'close', done

    it 'should modify the transaction with hooks', () ->
      assert.equal receivedRequest.headers['header'], '123232323'

  describe 'when describing events in hookfiles', () ->
    output = {}
    containsLine = (str, expected) ->
      lines = str.split('\n')
      for line in lines
        if line.indexOf(expected) > -1
          return true
      return false

    before (done) ->
      cmd = "./bin/dredd ./test/fixtures/single-get.apib http://localhost:#{PORT} --hookfiles=./test/fixtures/*_events.*"

      app = express()

      app.get '/machines', (req, res) ->
        res.setHeader 'Content-Type', 'application/json'
        machine =
          type: 'bulldozer'
          name: 'willy'
        response = [machine]
        res.status(200).send response

      server = app.listen PORT, () ->
        execCommand cmd, (err, stdout, stderr) ->
          output.stdout = stdout
          output.stderr = stderr
          server.close()

      server.on 'close', done

    it 'should execute the before and after events', () ->
      assert.ok containsLine(output.stdout, 'hooks.beforeAll'), (stdout)
      assert.ok containsLine(output.stdout, 'hooks.afterAll'), (stdout)

  describe 'when describing both hooks and events in hookfiles', () ->
    output = {}
    getResults = (str) ->
      ret = []
      lines = str.split('\n')
      for line in lines
        if line.indexOf('*** ') > -1
          ret.push(line.substr(line.indexOf('*** ') + 4))
      return ret.join(',')

    before (done) ->
      cmd = "./bin/dredd ./test/fixtures/single-get.apib http://localhost:#{PORT} --hookfiles=./test/fixtures/*_all.*"

      app = express()

      app.get '/machines', (req, res) ->
        res.setHeader 'Content-Type', 'application/json'
        machine =
          type: 'bulldozer'
          name: 'willy'
        response = [machine]
        res.status(200).send response

      server = app.listen PORT, () ->
        execCommand cmd, (err, stdout, stderr) ->
          output.stdout = stdout
          output.stderr = stderr
          server.close()

      server.on 'close', done

    it 'should execute hooks and events in order', () ->
      events = getResults(output.stdout)
      assert.ok events is 'beforeAll,before,after,afterAll'

  describe "tests a blueprint containing an endpoint with schema", () ->
    describe "and server is responding in accordance with the schema", () ->

      before (done) ->
        cmd = "./bin/dredd ./test/fixtures/schema.apib http://localhost:#{PORT}"

        app = express()

        app.get '/', (req, res) ->
          res.setHeader 'Content-Type', 'application/json'
          response =
            data:
              expires: 1234,
              token: 'this should pass since it is a string'

          res.status(200).send response

        server = app.listen PORT, () ->
          execCommand cmd, () ->
            server.close()

        server.on 'close', done

      it 'exit status should be 0 (success)', () ->
        assert.equal exitStatus, 0

    describe "and server is NOT responding in accordance with the schema", () ->

      before (done) ->
        cmd = "./bin/dredd ./test/fixtures/schema.apib http://localhost:#{PORT}"

        app = express()

        app.get '/', (req, res) ->
          res.setHeader 'Content-Type', 'application/json'
          response =
            data:
              expires: 'this should fail since it is a string',
              token: 'this should pass since it is a string'

          res.status(200).send response

        server = app.listen PORT, () ->
          execCommand cmd, () ->
            server.close()

        server.on 'close', done

      it 'exit status should be 1 (failure)', () ->
        assert.equal exitStatus, 1

  describe "when blueprint path is a glob", () ->
    describe "and called with --names options", () ->
      before (done) ->
        cmd = "./bin/dredd ./test/fixtures/multifile/*.apib http://localhost --names"
        execCommand cmd, () ->
          done()

      it 'it should include all paths from all blueprints matching the glob', () ->
        assert.include stdout, '> /greeting > GET'
        assert.include stdout, '> /message > GET'
        assert.include stdout, '> /name > GET'

      it 'should exit with status 0', () ->
        assert.equal exitStatus, 0

    describe 'and called with hooks', () ->

      receivedRequests = []

      before (done) ->
        cmd = "./bin/dredd ./test/fixtures/multifile/*.apib http://localhost:#{PORT} --hookfiles=./test/fixtures/multifile/multifile_hooks.coffee"

        app = express()

        app.get '/name', (req, res) ->
          receivedRequests.push req
          res.setHeader 'content-type', 'text/plain'
          res.status(200).send "Adam\n"

        app.get '/greeting', (req, res) ->
          receivedRequests.push req
          res.setHeader 'content-type', 'text/plain'
          res.status(200).send "Howdy!\n"

        app.get '/message', (req, res) ->
          receivedRequests.push req
          res.setHeader 'content-type', 'text/plain'
          res.status(200).send "Hello World!\n"

        server = app.listen PORT, () ->
          execCommand cmd, () ->
            server.close()

        server.on 'close', done

      it 'should eval the hook for each transaction', () ->
        assert.include stdout, 'after name'
        assert.include stdout, 'after greeting'
        assert.include stdout, 'after message'

      it 'should exit with status 0', () ->
        assert.equal exitStatus, 0, (stdout+stderr)

      it 'server should receive 3 requests', () ->
        assert.lengthOf receivedRequests, 3


  describe "when called with additional --path argument which is a glob", () ->
    describe "and called with --names options", () ->
      before (done) ->
        cmd = "./bin/dredd ./test/fixtures/multiple-examples.apib http://localhost --path=./test/fixtures/multifile/*.apib --names --no-color"
        execCommand cmd, () ->
          done()

      it 'it should include all paths from all blueprints matching all paths and globs', () ->
        assert.include stdout, 'Greeting API > /greeting > GET'
        assert.include stdout, 'Message API > /message > GET'
        assert.include stdout, 'Name API > /name > GET'
        assert.include stdout, 'Machines API > Machines > Machines collection > Get Machines > Example 1'
        assert.include stdout, 'Machines API > Machines > Machines collection > Get Machines > Example 2'

      it 'should exit with status 0', () ->
        assert.equal exitStatus, 0


  # WARNING: this text is excluded from code coverage
  # it for some reason decreases coverage only in  coveralls
  describe "Using workaround for hooks in ruby", () ->
    resourceRequested = false

    before (done) ->
      cmd = "export TEST_DREDD_WORKER=true; ./bin/dredd ./test/fixtures/single-get.apib http://localhost:#{PORT} --no-color --hookfiles=./test/fixtures/ruby-hooks/hooks-worker-client.coffee"

      app = express()

      app.get '/machines', (req, res) ->
        resourceRequested = true
        res.setHeader 'Content-Type', 'application/json'
        machine =
          type: 'bulldozer'
          name: 'willy'
        response = [machine]
        res.status(200).send response

      server = app.listen PORT, () ->
        execCommand cmd, (cmdRrr, thisStdout, thisStderr, thisCode) ->
          console.log thisStdout
          server.close()

      server.on 'close', done

    it 'should hit the resource', () ->
      assert.ok resourceRequested

    it 'exit status should be 0', () ->
      assert.equal exitStatus, 1

    it 'request should contain `ruby before validation hook` string in proper order', () ->
      assert.include stdout, "ruby before validation hook"

    it 'stdout should contain `ruby before hook` string', () ->
      assert.include stdout, "ruby before hook"

    it 'stdout should contain `ruby after hook` string', () ->
      assert.include stdout, "ruby after hook"

    it 'stdout should contain `ruby before each validation hook` string', () ->
      assert.include stdout, "ruby before each validation hook"

    it 'stdout should contain `ruby before each hook` string', () ->
      assert.include stdout, "ruby before each hook"

    it 'stdout should contain `ruby after each hook` string', () ->
      assert.include stdout, "ruby after each hook"

    it 'stdout should contain `ruby before all hook` string', () ->
      assert.include stdout, "ruby before all hook"

    it 'stdout should contain `ruby after all hook` string', () ->
      assert.include stdout, "ruby after all hook"

    hookTypes = [
      'before all'
      'before each'
      'before'
      'before each validation'
      'before validation'
      'after'
      'after each'
      'after all'
    ]

    for hookType, index in hookTypes then do (hookType, index) ->
      it "hook type ' #{hookType}'should be able to modify the request under property 'modified_in_hooks' with index #{index}", () ->
        jsonArray = stdout.split("CHOP HERE")[1]
        mods = JSON.parse jsonArray

        assert.equal mods[index], "ruby #{hookType} mod"

    it "stdout should contain fail message 'Yay! Failed in ruby!'", () ->
      assert.include stdout, "Yay! Failed in ruby!"

<<<<<<< HEAD
  # WARNING: this text is excluded from code coverage
  # it for some reason decreases coverage only in  coveralls
  describe "Using workaround for hooks in python", () ->
    resourceRequested = false

    before (done) ->
      cmd = "export TEST_DREDD_WORKER=true; ./bin/dredd ./test/fixtures/single-get.apib http://localhost:#{PORT} --no-color --hookfiles=./test/fixtures/python-hooks/hooks-worker-client.coffee"

      app = express()

      app.get '/machines', (req, res) ->
        resourceRequested = true
        res.setHeader 'Content-Type', 'application/json'
        machine =
          type: 'bulldozer'
          name: 'willy'
        response = [machine]
        res.status(200).send response

      server = app.listen PORT, () ->
        execCommand cmd, (cmdRrr, thisStdout, thisStderr, thisCode) ->
          console.log thisStdout
          server.close()

      server.on 'close', done

    it 'should hit the resource', () ->
      assert.ok resourceRequested

    it 'exit status should be 0', () ->
      assert.equal exitStatus, 1

    it 'request should contain `python before validation hook` string in proper order', () ->
      assert.include stdout, "python before validation hook"

    it 'stdout should contain `python before hook` string', () ->
      assert.include stdout, "python before hook"

    it 'stdout should contain `python after hook` string', () ->
      assert.include stdout, "python after hook"

    it 'stdout should contain `python before each validation hook` string', () ->
      assert.include stdout, "python before each validation hook"

    it 'stdout should contain `python before each hook` string', () ->
      assert.include stdout, "python before each hook"

    it 'stdout should contain `python after each hook` string', () ->
      assert.include stdout, "python after each hook"

    it 'stdout should contain `python before all hook` string', () ->
      assert.include stdout, "python before all hook"

    it 'stdout should contain `python after all hook` string', () ->
      assert.include stdout, "python after all hook"

    hookTypes = [
      'before all'
      'before each'
      'before'
      'before each validation'
      'before validation'
      'after'
      'after each'
      'after all'
    ]

    for hookType, index in hookTypes then do (hookType, index) ->
      it "hook type ' #{hookType}'should be able to modify the request under property 'hooks_modifications' with index #{index}", () ->
        jsonArray = stdout.split("CHOP HERE")[1]
        mods = JSON.parse jsonArray

        assert.equal mods[index], "python #{hookType} mod"

    it "stdout should contain fail message 'Yay! Failed in python!'", () ->
      assert.include stdout, "Yay! Failed in python!"

=======
    it "worker should expand globs from the argv aguments", () ->
      assert.include stdout, "ruby hooks second file"
>>>>>>> 53b71f82

  describe "Using sandboxed hooks", () ->
    resourceRequested = false

    before (done) ->
      cmd = "./bin/dredd ./test/fixtures/single-get.apib http://localhost:#{PORT} --no-color --sandbox --hookfiles=./test/fixtures/sandboxed-hook.js"

      app = express()

      app.get '/machines', (req, res) ->
        resourceRequested = true
        res.setHeader 'Content-Type', 'application/json'
        machine =
          type: 'bulldozer'
          name: 'willy'
        response = [machine]
        res.status(200).send response

      server = app.listen PORT, () ->
        execCommand cmd, () ->
          server.close()

      server.on 'close', done

    it 'should hit the resource', () ->
      assert.ok resourceRequested

    it 'exit status should be 0', () ->
      assert.equal exitStatus, 1

    it 'stdout shoud contain fail message', () ->
      assert.include stdout, 'failed in sandboxed hook'

    it 'stdout shoud contain sandbox messagae', () ->
      assert.include stdout, 'Loading hookfiles in sandboxed context'

  # WARNING: this test is excluded from code coverage
  # it for some reason decreases coverage on local and in coveralls
  describe 'when using --server', () ->
    resourceRequested = false

    before (done) ->
      cmd = "./bin/dredd ./test/fixtures/single-get.apib http://localhost:#{PORT} --server ./test/fixtures/scripts/dummy-server.sh --no-color --server-wait=1"

      app = express()

      app.get '/machines', (req, res) ->
        resourceRequested = true
        res.setHeader 'Content-Type', 'application/json'
        machine =
          type: 'bulldozer'
          name: 'willy'
        response = [machine]
        res.status(200).send response


      server = app.listen PORT, () ->
        execCommand cmd, () ->
          server.close()

      server.on 'close', done

    it 'should hit the resource', () ->
      assert.ok resourceRequested

    it 'exit status should be 0', () ->
      assert.equal exitStatus, 0

    it 'stdout shoud contain fail message', () ->
      assert.include stdout, 'dummy server'
<|MERGE_RESOLUTION|>--- conflicted
+++ resolved
@@ -1112,7 +1112,10 @@
 
       server = app.listen PORT, () ->
         execCommand cmd, (cmdRrr, thisStdout, thisStderr, thisCode) ->
-          console.log thisStdout
+
+          # Uncomment this to debug output from the worker
+          #console.log thisStdout
+
           server.close()
 
       server.on 'close', done
@@ -1168,7 +1171,9 @@
     it "stdout should contain fail message 'Yay! Failed in ruby!'", () ->
       assert.include stdout, "Yay! Failed in ruby!"
 
-<<<<<<< HEAD
+    it "worker should expand globs from the argv aguments", () ->
+      assert.include stdout, "ruby hooks second file"
+
   # WARNING: this text is excluded from code coverage
   # it for some reason decreases coverage only in  coveralls
   describe "Using workaround for hooks in python", () ->
@@ -1190,7 +1195,10 @@
 
       server = app.listen PORT, () ->
         execCommand cmd, (cmdRrr, thisStdout, thisStderr, thisCode) ->
-          console.log thisStdout
+
+          # Uncomment this to debug output from the worker
+          #console.log thisStdout
+
           server.close()
 
       server.on 'close', done
@@ -1246,11 +1254,6 @@
     it "stdout should contain fail message 'Yay! Failed in python!'", () ->
       assert.include stdout, "Yay! Failed in python!"
 
-=======
-    it "worker should expand globs from the argv aguments", () ->
-      assert.include stdout, "ruby hooks second file"
->>>>>>> 53b71f82
-
   describe "Using sandboxed hooks", () ->
     resourceRequested = false
 
