--- conflicted
+++ resolved
@@ -461,58 +461,6 @@
         # look for the prefix for cli output with timestamps
         assert.notEqual stdout.indexOf 'Z -', -1
 
-<<<<<<< HEAD
-  describe "tests a blueprint containing an endpoint with schema", () ->
-    describe "and server is responding in accordance with the schema", () ->
-
-      before (done) ->
-        cmd = "./bin/dredd ./test/fixtures/schema.apib http://localhost:#{PORT}"
-
-        app = express()
-
-        app.get '/', (req, res) ->
-          res.setHeader 'Content-Type', 'application/json'
-          response =
-            data:
-              expires: 1234,
-              token: 'this should pass since it is a string'
-
-          res.send 200, response
-
-        server = app.listen PORT, () ->
-          execCommand cmd, () ->
-            server.close()
-
-        server.on 'close', done
-
-      it 'exit status should be 0 (success)', () ->
-        assert.equal exitStatus, 0
-
-    describe "and server is NOT responding in accordance with the schema", () ->
-
-      before (done) ->
-        cmd = "./bin/dredd ./test/fixtures/schema.apib http://localhost:#{PORT}"
-
-        app = express()
-
-        app.get '/', (req, res) ->
-          res.setHeader 'Content-Type', 'application/json'
-          response =
-            data:
-              expires: 'this should fail since it is a string',
-              token: 'this should pass since it is a string'
-
-          res.send 200, response
-
-        server = app.listen PORT, () ->
-          execCommand cmd, () ->
-            server.close()
-
-        server.on 'close', done
-
-      it 'exit status should be 1 (failure)', () ->
-        assert.equal exitStatus, 1  
-=======
   describe 'when loading hooks with --hookfiles', () ->
 
     recievedRequest = {}
@@ -540,4 +488,51 @@
     it 'should modify the transaction with hooks', () ->
       assert.equal recievedRequest.headers['header'], '123232323'
 
->>>>>>> a74ca9cc
+
+      before (done) ->
+        cmd = "./bin/dredd ./test/fixtures/schema.apib http://localhost:#{PORT}"
+
+        app = express()
+
+        app.get '/', (req, res) ->
+          res.setHeader 'Content-Type', 'application/json'
+          response =
+            data:
+              expires: 1234,
+              token: 'this should pass since it is a string'
+
+          res.send 200, response
+
+        server = app.listen PORT, () ->
+          execCommand cmd, () ->
+            server.close()
+
+        server.on 'close', done
+
+      it 'exit status should be 0 (success)', () ->
+        assert.equal exitStatus, 0
+
+    describe "and server is NOT responding in accordance with the schema", () ->
+
+      before (done) ->
+        cmd = "./bin/dredd ./test/fixtures/schema.apib http://localhost:#{PORT}"
+
+        app = express()
+
+        app.get '/', (req, res) ->
+          res.setHeader 'Content-Type', 'application/json'
+          response =
+            data:
+              expires: 'this should fail since it is a string',
+              token: 'this should pass since it is a string'
+
+          res.send 200, response
+
+        server = app.listen PORT, () ->
+          execCommand cmd, () ->
+            server.close()
+
+        server.on 'close', done
+
+      it 'exit status should be 1 (failure)', () ->
+        assert.equal exitStatus, 1  